--- conflicted
+++ resolved
@@ -221,7 +221,6 @@
 	}
 }
 
-<<<<<<< HEAD
 // Error Display Styles
 .aspirecloud-import-errors {
 	margin-top: 20px;
@@ -255,9 +254,6 @@
 		margin-bottom: 0;
 	}
 }
-
-=======
->>>>>>> 864a5d69
 // Responsive Design
 @media (max-width: 768px) {
 	.aspirecloud-import-page {
@@ -286,7 +282,6 @@
 	.aspirecloud-progress-details {
 		font-size: 12px;
 	}
-<<<<<<< HEAD
 }
 
 // Log Container Styles
@@ -443,6 +438,4 @@
 		background: rgba(100, 105, 112, 0.1);
 		color: #646970;
 	}
-=======
->>>>>>> 864a5d69
 }