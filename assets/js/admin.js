--- conflicted
+++ resolved
@@ -12,7 +12,6 @@
 		constructor() {
 			// Initialize the progress bar
 			this.progressBar = new ProgressBar('.aspirecloud-progress-container');
-<<<<<<< HEAD
 
 			// Detect asset type and initialize import assets accordingly
 			this.assetType = this.detectAssetType();
@@ -68,16 +67,6 @@
 					self.importAssets.handleDatabaseRecovery();
 				}
 			});
-=======
-			
-			// Initialize the managers
-			this.importAssets = new ImportAssets();
-			this.clearAssets = new ClearAssets();
-			
-			// Set the progress bar for both managers
-			this.importAssets.setProgressBar(this.progressBar);
-			this.clearAssets.setProgressBar(this.progressBar);
->>>>>>> 864a5d69
 		}
 
 		// Get the import assets
@@ -97,7 +86,6 @@
 
 		// Check if any operation is running
 		isRunning() {
-<<<<<<< HEAD
 			return (this.importAssets && this.importAssets.isRunning()) || this.clearAssets.isRunning();
 		}
 
@@ -106,9 +94,6 @@
 			if (this.importAssets) {
 				this.importAssets.checkDatabaseOptimizationState();
 			}
-=======
-			return this.importAssets.isRunning() || this.clearAssets.isRunning();
->>>>>>> 864a5d69
 		}
 	}
 
@@ -120,22 +105,14 @@
 		// Only initialize on import pages
 		if ($('.aspirecloud-import-page').length) {
 			aspireCloudAdmin = new AspireCloudAdmin();
-<<<<<<< HEAD
 
 			// Initialize database state checking
 			aspireCloudAdmin.initializeDatabaseState();
-=======
->>>>>>> 864a5d69
 		}
 	});
 
 	// Expose main class and instance to global scope for debugging
 	window.AspireCloudAdmin = AspireCloudAdmin;
-<<<<<<< HEAD
-
-=======
-	
->>>>>>> 864a5d69
 	// Expose the global instance
 	window.aspireCloudAdmin = aspireCloudAdmin;
 
