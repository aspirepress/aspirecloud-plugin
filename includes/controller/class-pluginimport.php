--- conflicted
+++ resolved
@@ -16,7 +16,7 @@
  *
  * Handles the admin settings page for importing plugins from the WordPress.org API.
  */
-class PluginImport {
+class PluginImport extends AssetsImporter {
 
 	/**
 	 * The plugins model instance.
@@ -30,10 +30,21 @@
 	 */
 	public function __construct() {
 		$this->plugins_model = new Plugins();
+		$this->asset_type    = 'plugin';
+		$this->post_type     = $this->plugins_model::POST_TYPE;
+		$this->model         = $this->plugins_model;
+
+		// Call parent constructor
+		parent::__construct();
+
+		// Register common AJAX handlers for database operations
+		$this->register_common_ajax_handlers();
+
 		add_action( 'admin_menu', [ $this, 'add_admin_menu' ] );
 		add_action( 'admin_enqueue_scripts', [ $this, 'enqueue_scripts' ] );
-		add_action( 'wp_ajax_get_all_plugin_slugs', [ $this, 'ajax_get_all_plugin_slugs' ] );
-		add_action( 'wp_ajax_import_plugin_batch', [ $this, 'ajax_import_plugin_batch' ] );
+		add_action( 'wp_ajax_get_total_plugins_count', [ $this, 'ajax_get_total_assets_count' ] );
+		add_action( 'wp_ajax_import_plugin_metadata_batch', [ $this, 'ajax_import_metadata_batch' ] );
+		add_action( 'wp_ajax_download_plugin_assets_batch', [ $this, 'ajax_download_assets_batch' ] );
 		add_action( 'wp_ajax_clear_plugins_data', [ $this, 'ajax_clear_plugins_data' ] );
 		add_action( 'wp_ajax_get_plugins_clear_count', [ $this, 'ajax_get_plugins_clear_count' ] );
 	}
@@ -62,592 +73,223 @@
 			return;
 		}
 
-		wp_enqueue_style(
-			'aspirecloud-admin',
-			AC_URL . 'assets/css/admin.css',
-			[],
-			AC_VERSION
-		);
-
-		// Enqueue the progress bar class first
-		wp_enqueue_script(
-			'aspirecloud-progress-bar',
-			AC_URL . 'assets/js/progress-bar.js',
-			[ 'jquery' ],
-			AC_VERSION,
-			true
-		);
-
-		// Enqueue the import assets class
-		wp_enqueue_script(
-			'aspirecloud-import-assets',
-			AC_URL . 'assets/js/import-assets.js',
-			[ 'jquery', 'aspirecloud-progress-bar' ],
-			AC_VERSION,
-			true
-		);
-
-		// Enqueue the clear assets class
-		wp_enqueue_script(
-			'aspirecloud-clear-assets',
-			AC_URL . 'assets/js/clear-assets.js',
-			[ 'jquery', 'aspirecloud-progress-bar' ],
-			AC_VERSION,
-			true
-		);
-
-		// Enqueue the main admin script
-		wp_enqueue_script(
-			'aspirecloud-admin',
-			AC_URL . 'assets/js/admin.js',
-			[ 'jquery', 'aspirecloud-progress-bar', 'aspirecloud-import-assets', 'aspirecloud-clear-assets' ],
-			AC_VERSION,
-			true
-		);
-
-		wp_localize_script(
-			'aspirecloud-admin',
-			'aspirecloud_ajax',
-			[
-				'ajax_url' => admin_url( 'admin-ajax.php' ),
-				'nonce'    => wp_create_nonce( 'aspirecloud_import_nonce' ),
-				'strings'  => [
-					'importing'               => __( 'Importing...', 'aspirecloud' ),
-					'complete'                => __( 'Import Complete!', 'aspirecloud' ),
-					'error'                   => __( 'Import Error!', 'aspirecloud' ),
-					'getting_slugs'           => __( 'Getting plugin list...', 'aspirecloud' ),
-					'downloading_plugin_data' => __( 'Downloading plugin data...', 'aspirecloud' ),
-					/* translators: %1$d: current page number, %2$d: total pages */
-					'importing_page'          => __( 'Importing page %1$d of %2$d...', 'aspirecloud' ),
-					/* translators: %1$d: current batch number, %2$d: total batches */
-					'importing_batch'         => __( 'Importing batch %1$d of %2$d...', 'aspirecloud' ),
-					/* translators: %1$d: imported count, %2$d: total plugins */
-					'imported_plugins'        => __( 'Imported %1$d of %2$d plugins', 'aspirecloud' ),
-					'clearing_data'           => __( 'Clearing plugin data...', 'aspirecloud' ),
-					'data_cleared'            => __( 'Plugin data cleared successfully!', 'aspirecloud' ),
-					'confirm_clear'           => __( 'Are you sure you want to delete all plugin data? This action cannot be undone.', 'aspirecloud' ),
-					'getting_clear_count'     => __( 'Getting plugin count for clearing...', 'aspirecloud' ),
-					/* translators: %1$d: current batch number, %2$d: total batches */
-					'clearing_batch'          => __( 'Clearing batch %1$d of %2$d...', 'aspirecloud' ),
-					/* translators: %1$d: cleared count, %2$d: total plugins */
-					'cleared_plugins'         => __( 'Cleared %1$d of %2$d plugins', 'aspirecloud' ),
-					'resting'                 => __( 'Resting for 30 seconds...', 'aspirecloud' ),
-				],
-			]
-		);
+		$this->enqueue_common_scripts();
+
+		$plugin_specific_strings = [
+			'getting_total_count' => __( 'Getting total plugin count...', 'aspirecloud' ),
+			'importing_metadata'  => __( 'Importing plugin metadata...', 'aspirecloud' ),
+			/* translators: %1$d: current batch number, %2$d: total batches */
+			'importing_batch'     => __( 'Importing metadata batch %1$d of %2$d...', 'aspirecloud' ),
+			/* translators: %1$d: imported count, %2$d: total plugins */
+			'imported_plugins'    => __( 'Imported %1$d of %2$d plugins', 'aspirecloud' ),
+			'metadata_complete'   => __( 'Metadata import complete! Starting file downloads...', 'aspirecloud' ),
+			'downloading_files'   => __( 'Downloading plugin files...', 'aspirecloud' ),
+			/* translators: %1$d: downloaded count, %2$d: total plugins */
+			'downloaded_plugins'  => __( 'Downloaded files for %1$d of %2$d plugins', 'aspirecloud' ),
+			'download_complete'   => __( 'All plugin files downloaded successfully!', 'aspirecloud' ),
+			'clearing_data'       => __( 'Clearing plugin data...', 'aspirecloud' ),
+			'data_cleared'        => __( 'Plugin data cleared successfully!', 'aspirecloud' ),
+			'confirm_clear'       => __( 'Are you sure you want to delete all plugin data? This action cannot be undone.', 'aspirecloud' ),
+			'getting_clear_count' => __( 'Getting plugin count for clearing...', 'aspirecloud' ),
+			/* translators: %1$d: current batch number, %2$d: total batches */
+			'clearing_batch'      => __( 'Clearing batch %1$d of %2$d...', 'aspirecloud' ),
+			/* translators: %1$d: cleared count, %2$d: total plugins */
+			'cleared_plugins'     => __( 'Cleared %1$d of %2$d plugins', 'aspirecloud' ),
+		];
+
+		$this->localize_common_scripts( $plugin_specific_strings );
 	}
 
 	/**
 	 * Render the admin page.
 	 */
 	public function render_admin_page() {
-		?>
-		<div class="wrap aspirecloud-import-page">
-			<h1><?php esc_html_e( 'Import Plugins', 'aspirecloud' ); ?></h1>
-			<p><?php esc_html_e( 'Import all plugins from the WordPress.org repository into your local database.', 'aspirecloud' ); ?></p>
-
-			<div class="aspirecloud-import-container">
-				<div class="aspirecloud-import-button-container">
-					<button id="import-plugins-btn" class="button button-primary button-large">
-						<?php esc_html_e( 'Import All Plugins', 'aspirecloud' ); ?>
-					</button>
-
-					<button id="clear-plugins-data-btn" class="button button-secondary button-large aspirecloud-clear-data-btn">
-						<?php esc_html_e( 'Clear Plugin Data', 'aspirecloud' ); ?>
-					</button>
-				</div>
-
-				<div class="aspirecloud-progress-container" style="display: none;">
-					<div class="aspirecloud-progress-bar">
-						<div class="aspirecloud-progress-fill"></div>
-					</div>
-					<div class="aspirecloud-progress-text">
-						<span id="progress-status"><?php esc_html_e( 'Preparing import...', 'aspirecloud' ); ?></span>
-					</div>
-					<div class="aspirecloud-progress-details">
-						<span id="progress-details"></span>
-					</div>
-				</div>
-			</div>
-
-			<div class="aspirecloud-ajax-overlay" style="display: none;">
-				<div class="aspirecloud-ajax-spinner">
-					<div class="spinner is-active"></div>
-				</div>
-			</div>
-		</div>
-		<?php
-	}
-
-	/**
-	 * AJAX handler to get a batch of plugin slugs from browse endpoint.
-	 */
-	public function ajax_get_all_plugin_slugs() {
-		check_ajax_referer( 'aspirecloud_import_nonce', 'nonce' );
-
-		if ( ! current_user_can( 'manage_options' ) ) {
-			wp_die( esc_html__( 'Insufficient permissions.', 'aspirecloud' ) );
-		}
-
+		$this->render_common_admin_page(
+			__( 'Import Plugins', 'aspirecloud' ),
+			__( 'Import all plugins from the WordPress.org repository into your local database.', 'aspirecloud' ),
+			__( 'Import All Plugins', 'aspirecloud' ),
+			'import-plugins-btn',
+			__( 'Clear Plugin Data', 'aspirecloud' ),
+			'clear-plugins-data-btn'
+		);
+	}
+
+	/**
+	 * Get total plugins count from API.
+	 */
+	protected function get_total_assets_count() {
 		// Include the plugins API functions
 		if ( ! function_exists( 'plugins_api' ) ) {
 			include_once ABSPATH . 'wp-admin/includes/plugin-install.php';
 		}
-<<<<<<< HEAD
-
-		$page     = isset( $_POST['page'] ) ? (int) $_POST['page'] : 1;
-		$per_page = 200; // Use smaller batch size for better performance
-
-		// Get total values from JavaScript (if provided) or calculate on first page
-		$total_plugins = isset( $_POST['total_plugins'] ) ? (int) $_POST['total_plugins'] : 0;
-		$total_pages   = isset( $_POST['total_pages'] ) ? (int) $_POST['total_pages'] : 0;
-
-		// If this is the first page or totals not provided, get the total count
-		if ( 1 === $page || 0 === $total_plugins ) {
-			$count_response = plugins_api(
-				'query_plugins',
-				[
-					'per_page' => 1,
-					'page'     => 1,
-				]
-			);
-
-			if ( is_wp_error( $count_response ) ) {
-				wp_send_json_error( $count_response->get_error_message() );
-			}
-
-			if ( ! isset( $count_response->info['results'] ) ) {
-				wp_send_json_error( __( 'Unable to get total plugin count.', 'aspirecloud' ) );
-			}
-
-			$total_plugins = (int) $count_response->info['results'];
-			$total_pages   = ceil( $total_plugins / $per_page );
-		}
-
-		// Get plugin slugs for this page
-		$api_response = plugins_api(
-=======
     
 		$count_response = plugins_api(
->>>>>>> a1b576e3
+			'query_plugins',
+			[
+				'per_page' => 1,
+				'page'     => 1,
+			]
+		);
+
+		if ( is_wp_error( $count_response ) ) {
+			return $count_response;
+		}
+
+		if ( ! isset( $count_response->info['results'] ) ) {
+			return new \WP_Error( 'api_error', __( 'Unable to get total plugin count.', 'aspirecloud' ) );
+		}
+
+		return [
+			'total' => (int) $count_response->info['results'],
+		];
+	}
+
+	/**
+	 * Get plugins for a specific page from API with all data.
+	 */
+	protected function get_assets_page( $page, $per_page ) {
+		// Include the plugins API functions
+		if ( ! function_exists( 'plugins_api' ) ) {
+			include_once ABSPATH . 'wp-admin/includes/plugin-install.php';
+		}
+
+		// Get all available properties from PluginInfo class
+		$available_properties = PluginInfo::get_all_properties();
+
+		// Create fields array with all properties set to true
+		$fields = [];
+		foreach ( $available_properties as $property ) {
+			$fields[ $property ] = true;
+		}
+
+		$api_response = plugins_api(
 			'query_plugins',
 			[
 				'per_page' => $per_page,
 				'page'     => $page,
-				'fields'   => [
-					'slug'              => true,  // Only field we need
-					'short_description' => false,
-					'description'       => false,
-					'sections'          => false,
-					'tested'            => false,
-					'requires'          => false,
-					'requires_php'      => false,
-					'rating'            => false,
-					'ratings'           => false,
-					'downloaded'        => false,
-					'downloadlink'      => false,
-					'last_updated'      => false,
-					'added'             => false,
-					'tags'              => false,
-					'compatibility'     => false,
-					'homepage'          => false,
-					'versions'          => false,
-					'donate_link'       => false,
-					'reviews'           => false,
-					'banners'           => false,
-					'icons'             => false,
-					'active_installs'   => false,
-					'contributors'      => false,
-				],
+				'browse'   => 'new',  // Sort by newest plugins
+				'fields'   => $fields,
 			]
 		);
 
 		if ( is_wp_error( $api_response ) ) {
-			wp_send_json_error( $api_response->get_error_message() );
-		}
-
-		$slugs = [];
+			return $api_response;
+		}
+
+		$items = [];
 		if ( isset( $api_response->plugins ) && is_array( $api_response->plugins ) ) {
 			foreach ( $api_response->plugins as $plugin ) {
-				$slug = null;
-				if ( is_object( $plugin ) && isset( $plugin->slug ) ) {
-					$slug = $plugin->slug;
-				} elseif ( is_array( $plugin ) && isset( $plugin['slug'] ) ) {
-					$slug = $plugin['slug'];
+				if ( is_array( $plugin ) && isset( $plugin['slug'] ) ) {
+					$items[] = $plugin;
 				}
-
-				if ( $slug ) {
-					$slugs[] = $slug;
+			}
+		}
+
+		return [ 'items' => $items ];
+	}
+
+	/**
+	 * Get detailed plugin information from API.
+	 * Note: Not used anymore since we get all data in get_assets_page.
+	 */
+	protected function get_detailed_asset_info( $slug ) {
+		// This method is not used anymore since we fetch all data in get_assets_page
+		// Keeping for compatibility with parent class
+		return null;
+	}
+
+	/**
+	 * Create plugin info object.
+	 */
+	protected function create_asset_info() {
+		return new PluginInfo();
+	}
+
+	/**
+	 * Load plugin metadata from post.
+	 */
+	protected function load_asset_metadata( $asset_info, $post_id ) {
+		// Get all post meta for this post
+		$all_meta = get_post_meta( $post_id );
+
+		// Load all metadata into the asset_info object
+		foreach ( $all_meta as $meta_key => $meta_values ) {
+			// Skip meta keys that don't have our double underscore prefix
+			if ( ! str_starts_with( $meta_key, '__' ) ) {
+				continue;
+			}
+
+			// Remove the double underscore prefix to get the original property name
+			$property_name = substr( $meta_key, 2 );
+
+			// get_post_meta returns arrays, so get the first value
+			$value = isset( $meta_values[0] ) ? $meta_values[0] : '';
+
+			if ( ! empty( $value ) ) {
+				// Try to decode JSON values
+				$decoded_value = json_decode( $value, true );
+				if ( json_last_error() === JSON_ERROR_NONE ) {
+					$asset_info->__set( $property_name, $decoded_value );
+				} else {
+					$asset_info->__set( $property_name, $value );
 				}
 			}
 		}
-
-		wp_send_json_success(
-			[
-				'plugin_slugs'  => $slugs,
-				'page'          => $page,
-				'per_page'      => $per_page,
-				'has_more'      => $page < $total_pages,
-				'total_plugins' => $total_plugins,
-				'total_pages'   => $total_pages,
-			]
-		);
-	}
-
-	/**
-	 * AJAX handler to import a batch of plugins using their slugs.
-	 */
-	public function ajax_import_plugin_batch() {
-		check_ajax_referer( 'aspirecloud_import_nonce', 'nonce' );
-
-		if ( ! current_user_can( 'manage_options' ) ) {
-			wp_die( esc_html__( 'Insufficient permissions.', 'aspirecloud' ) );
-		}
-
-		// Include the plugins API functions
-		if ( ! function_exists( 'plugins_api' ) ) {
-			include_once ABSPATH . 'wp-admin/includes/plugin-install.php';
-		}
-
-		// Include download functions
-		if ( ! function_exists( 'download_url' ) ) {
-			require_once ABSPATH . 'wp-admin/includes/file.php';
-		}
-
-		$plugin_slugs = isset( $_POST['plugin_slugs'] ) ? (array) $_POST['plugin_slugs'] : [];
-
-		if ( empty( $plugin_slugs ) ) {
-			wp_send_json_error( __( 'No plugin slugs provided.', 'aspirecloud' ) );
-		}
-
-		$imported_count = 0;
-		$errors         = [];
-
-		foreach ( $plugin_slugs as $slug ) {
-			try {
-				// Get detailed plugin information
-				$plugin_data = plugins_api( 'plugin_information', [ 'slug' => $slug ] );
-
-				if ( is_wp_error( $plugin_data ) ) {
-					$errors[] = sprintf(
-						/* translators: %1$s: plugin slug, %2$s: error message */
-						__( 'Error getting info for %1$s: %2$s', 'aspirecloud' ),
-						$slug,
-						$plugin_data->get_error_message()
-					);
-					continue;
-				}
-
-				$plugin_info = new PluginInfo();
-
-				// Map API data to PluginInfo properties
-				$this->map_detailed_plugin_data( $plugin_info, $plugin_data );
-
-				// Download and localize assets
-				$this->download_plugin_assets( $plugin_info, $plugin_data );
-
-				// Check if plugin already exists
-				$existing_plugin = $this->plugins_model->get_plugin_by_slug( $slug );
-
-				if ( $existing_plugin ) {
-					$result = $this->plugins_model->update_plugin_post( $existing_plugin->ID, $plugin_info );
-				} else {
-					$result = $this->plugins_model->create_plugin_post( $plugin_info );
-				}
-
-				if ( ! is_wp_error( $result ) ) {
-					++$imported_count;
-				} else {
-					$errors[] = sprintf(
-						/* translators: %1$s: plugin name, %2$s: error message */
-						__( 'Error importing %1$s: %2$s', 'aspirecloud' ),
-						$plugin_data->name ?? $slug,
-						$result->get_error_message()
-					);
-				}
-			} catch ( \Exception $e ) {
-				$errors[] = sprintf(
-					/* translators: %1$s: plugin slug, %2$s: error message */
-					__( 'Exception importing %1$s: %2$s', 'aspirecloud' ),
-					$slug,
-					$e->getMessage()
-				);
-			}
-		}
-
-		wp_send_json_success(
-			[
-				'imported_count' => $imported_count,
-				'errors'         => $errors,
-			]
-		);
+	}
+
+	/**
+	 * Download plugin files and update metadata.
+	 */
+	protected function download_asset_files( $asset_info, $post_id, $slug ) {
+		$aspire_dir = $this->create_asset_directory( $slug, 'plugins' );
+
+		// Download banners
+		$banners = get_post_meta( $post_id, '__banners', true );
+		if ( ! empty( $banners ) ) {
+			$local_banners = $this->download_image_assets( $banners, $aspire_dir, $slug, 'plugins', 'banner' );
+			if ( ! empty( $local_banners ) ) {
+				update_post_meta( $post_id, '__banners', $local_banners );
+			}
+		}
+
+		// Download icons
+		$icons = get_post_meta( $post_id, '__icons', true );
+		if ( ! empty( $icons ) ) {
+			$local_icons = $this->download_image_assets( $icons, $aspire_dir, $slug, 'plugins', 'icon' );
+			if ( ! empty( $local_icons ) ) {
+				update_post_meta( $post_id, '__icons', $local_icons );
+			}
+		}
+
+		// Download plugin ZIP file
+		$download_link = get_post_meta( $post_id, '__download_link', true );
+		$version       = get_post_meta( $post_id, '__version', true );
+		if ( ! empty( $download_link ) ) {
+			$local_download_url = $this->download_zip_file( $download_link, $aspire_dir, $slug, $version, 'plugins' );
+			if ( $local_download_url ) {
+				update_post_meta( $post_id, '__download_link', $local_download_url );
+			}
+		}
+	}
+
+	/**
+	 * Wrapper method for model access - get plugin by slug.
+	 */
+	protected function get_asset_by_slug( $slug ) {
+		return $this->plugins_model->get_plugin_by_slug( $slug );
 	}
 
 	/**
 	 * AJAX handler to get the total count of plugins for clearing.
 	 */
 	public function ajax_get_plugins_clear_count() {
-		check_ajax_referer( 'aspirecloud_import_nonce', 'nonce' );
-
-		if ( ! current_user_can( 'manage_options' ) ) {
-			wp_die( esc_html__( 'Insufficient permissions.', 'aspirecloud' ) );
-		}
-
-		$total_plugins = wp_count_posts( $this->plugins_model::POST_TYPE );
-		$total_count   = array_sum( (array) $total_plugins ) - ( $total_plugins->auto_draft ?? 0 );
-		$batch_size    = 25;
-		$total_batches = ceil( $total_count / $batch_size );
-
-		wp_send_json_success(
-			[
-				'total'         => $total_count,
-				'total_batches' => $total_batches,
-				'batch_size'    => $batch_size,
-			]
-		);
+		$this->ajax_get_clear_count();
 	}
 
 	/**
 	 * AJAX handler to clear all plugin data.
 	 */
 	public function ajax_clear_plugins_data() {
-		check_ajax_referer( 'aspirecloud_import_nonce', 'nonce' );
-
-		if ( ! current_user_can( 'manage_options' ) ) {
-			wp_die( esc_html__( 'Insufficient permissions.', 'aspirecloud' ) );
-		}
-
-		$batch_size = 25;
-
-		// Get next batch of plugins (always get the first 25, since we're deleting them)
-		$plugin_posts = get_posts(
-			[
-				'post_type'      => $this->plugins_model::POST_TYPE,
-				'posts_per_page' => $batch_size,
-				'post_status'    => 'any',
-				'orderby'        => 'ID',
-				'order'          => 'ASC',
-			]
-		);
-
-		$deleted_count = 0;
-		$errors        = [];
-
-		foreach ( $plugin_posts as $post ) {
-			$result = wp_delete_post( $post->ID, true );
-			if ( $result ) {
-				++$deleted_count;
-			} else {
-				$errors[] = sprintf(
-					/* translators: %s: plugin post title */
-					__( 'Failed to delete plugin: %s', 'aspirecloud' ),
-					$post->post_title
-				);
-			}
-		}
-
-		// Check if there are more plugins to delete
-		$remaining_plugins = get_posts(
-			[
-				'post_type'      => $this->plugins_model::POST_TYPE,
-				'posts_per_page' => 1,
-				'post_status'    => 'any',
-				'fields'         => 'ids',
-			]
-		);
-
-		wp_send_json_success(
-			[
-				'deleted_count' => $deleted_count,
-				'batch_size'    => $batch_size,
-				'errors'        => $errors,
-				'has_more'      => count( $remaining_plugins ) > 0,
-			]
-		);
-	}
-
-	/**
-	 * Map detailed API plugin data to PluginInfo object.
-	 *
-	 * @param PluginInfo $plugin_info The plugin info object.
-	 * @param object     $plugin_data The API plugin data.
-	 */
-	private function map_detailed_plugin_data( $plugin_info, $plugin_data ) {
-		// Basic properties
-		$plugin_info->__set( 'name', $plugin_data->name ?? '' );
-		$plugin_info->__set( 'slug', $plugin_data->slug ?? '' );
-		$plugin_info->__set( 'version', $plugin_data->version ?? '' );
-		$plugin_info->__set( 'author', $plugin_data->author ?? '' );
-		$plugin_info->__set( 'description', $plugin_data->short_description ?? '' );
-		$plugin_info->__set( 'homepage', $plugin_data->homepage ?? '' );
-		$plugin_info->__set( 'download_link', $plugin_data->download_link ?? '' );
-
-		// Numeric properties
-		$plugin_info->__set( 'downloaded', $plugin_data->downloaded ?? 0 );
-		$plugin_info->__set( 'active_installs', $plugin_data->active_installs ?? 0 );
-		$plugin_info->__set( 'num_ratings', $plugin_data->num_ratings ?? 0 );
-
-		// WordPress version requirements
-		$plugin_info->__set( 'requires', $plugin_data->requires ?? '' );
-		$plugin_info->__set( 'tested', $plugin_data->tested ?? '' );
-		$plugin_info->__set( 'requires_php', $plugin_data->requires_php ?? '' );
-
-		// Dates
-		$plugin_info->__set( 'added', $plugin_data->added ?? '' );
-		$plugin_info->__set( 'last_updated', $plugin_data->last_updated ?? '' );
-
-		// Array properties
-		if ( isset( $plugin_data->tags ) && is_array( $plugin_data->tags ) ) {
-			$plugin_info->__set( 'tags', array_keys( $plugin_data->tags ) );
-		}
-
-		if ( isset( $plugin_data->sections ) && is_array( $plugin_data->sections ) ) {
-			$plugin_info->__set( 'sections', $plugin_data->sections );
-		}
-
-		if ( isset( $plugin_data->ratings ) && is_array( $plugin_data->ratings ) ) {
-			$plugin_info->__set( 'ratings', $plugin_data->ratings );
-		}
-
-		if ( isset( $plugin_data->banners ) && is_array( $plugin_data->banners ) ) {
-			$plugin_info->__set( 'banners', $plugin_data->banners );
-		}
-
-		if ( isset( $plugin_data->icons ) && is_array( $plugin_data->icons ) ) {
-			$plugin_info->__set( 'icons', $plugin_data->icons );
-		}
-
-		// Additional detailed properties
-		if ( isset( $plugin_data->support_threads ) ) {
-			$plugin_info->__set( 'support_threads', $plugin_data->support_threads );
-		}
-
-		if ( isset( $plugin_data->support_threads_resolved ) ) {
-			$plugin_info->__set( 'support_threads_resolved', $plugin_data->support_threads_resolved );
-		}
-
-		if ( isset( $plugin_data->contributors ) && is_array( $plugin_data->contributors ) ) {
-			$plugin_info->__set( 'contributors', $plugin_data->contributors );
-		}
-
-		if ( isset( $plugin_data->donate_link ) ) {
-			$plugin_info->__set( 'donate_link', $plugin_data->donate_link );
-		}
-	}
-
-	/**
-	 * Download and localize plugin assets (banners, icons, zip files).
-	 *
-	 * @param PluginInfo $plugin_info The plugin info object.
-	 * @param object     $plugin_data The API plugin data.
-	 */
-	private function download_plugin_assets( $plugin_info, $plugin_data ) {
-		$upload_dir = wp_upload_dir();
-		$aspire_dir = $upload_dir['basedir'] . '/aspirecloud/plugins/' . $plugin_data->slug;
-
-		// Create directory if it doesn't exist
-		if ( ! file_exists( $aspire_dir ) ) {
-			wp_mkdir_p( $aspire_dir );
-		}
-
-		// Download banners
-		if ( isset( $plugin_data->banners ) && is_array( $plugin_data->banners ) ) {
-			$local_banners = [];
-			foreach ( $plugin_data->banners as $size => $url ) {
-				if ( ! empty( $url ) ) {
-					$local_path = $this->download_and_save_file( $url, $aspire_dir, 'banner-' . $size );
-					if ( $local_path ) {
-						$local_banners[ $size ] = $upload_dir['baseurl'] . '/aspirecloud/plugins/' . $plugin_data->slug . '/' . basename( $local_path );
-					}
-				}
-			}
-			if ( ! empty( $local_banners ) ) {
-				$plugin_info->__set( 'banners', $local_banners );
-			}
-		}
-
-		// Download icons
-		if ( isset( $plugin_data->icons ) && is_array( $plugin_data->icons ) ) {
-			$local_icons = [];
-			foreach ( $plugin_data->icons as $size => $url ) {
-				if ( ! empty( $url ) ) {
-					$local_path = $this->download_and_save_file( $url, $aspire_dir, 'icon-' . $size );
-					if ( $local_path ) {
-						$local_icons[ $size ] = $upload_dir['baseurl'] . '/aspirecloud/plugins/' . $plugin_data->slug . '/' . basename( $local_path );
-					}
-				}
-			}
-			if ( ! empty( $local_icons ) ) {
-				$plugin_info->__set( 'icons', $local_icons );
-			}
-		}
-
-		// Download plugin ZIP file
-		if ( ! empty( $plugin_data->download_link ) ) {
-			$zip_filename = $plugin_data->slug . '-' . $plugin_data->version . '.zip';
-			$local_zip    = $this->download_and_save_file( $plugin_data->download_link, $aspire_dir, $zip_filename );
-			if ( $local_zip ) {
-				$local_download_url = $upload_dir['baseurl'] . '/aspirecloud/plugins/' . $plugin_data->slug . '/' . basename( $local_zip );
-				$plugin_info->__set( 'download_link', $local_download_url );
-			}
-		}
-	}
-
-	/**
-	 * Download and save a file locally.
-	 *
-	 * @param string $url       The URL to download.
-	 * @param string $directory The directory to save to.
-	 * @param string $filename  The filename to save as.
-	 * @return string|false The local file path on success, false on failure.
-	 */
-	private function download_and_save_file( $url, $directory, $filename ) {
-		// Download the file
-		$temp_file = download_url( $url );
-
-		if ( is_wp_error( $temp_file ) ) {
-			return false;
-		}
-
-		// Get file extension from URL or temp file
-		$extension = pathinfo( wp_parse_url( $url, PHP_URL_PATH ), PATHINFO_EXTENSION );
-		if ( empty( $extension ) ) {
-			$finfo = finfo_open( FILEINFO_MIME_TYPE );
-			$mime  = finfo_file( $finfo, $temp_file );
-			finfo_close( $finfo );
-
-			switch ( $mime ) {
-				case 'image/jpeg':
-					$extension = 'jpg';
-					break;
-				case 'image/png':
-					$extension = 'png';
-					break;
-				case 'image/gif':
-					$extension = 'gif';
-					break;
-				case 'application/zip':
-					$extension = 'zip';
-					break;
-				default:
-					$extension = 'bin';
-			}
-		}
-
-		// Add extension if not present
-		if ( ! pathinfo( $filename, PATHINFO_EXTENSION ) ) {
-			$filename .= '.' . $extension;
-		}
-
-		$local_path = $directory . '/' . $filename;
-
-		// Move the file to the final location
-		if ( copy( $temp_file, $local_path ) ) {
-			wp_delete_file( $temp_file );
-			return $local_path;
-		}
-
-		wp_delete_file( $temp_file );
-		return false;
+		$this->ajax_clear_data();
 	}
 }